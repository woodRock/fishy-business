# -*- coding: utf-8 -*-
"""
Main script for training and evaluating contrastive models using contrastive learning methods.

This script supports various contrastive learning methods such as SimCLR, MoCo, BYOL, SimSiam, and Barlow Twins.
It includes model definitions, loss functions, and training routines.
It is designed to be flexible and extensible, allowing for easy integration of new models and methods.
It also includes utilities for data preprocessing, model evaluation, and visualization of results.

Example usage:
    python3 -m contrastive.main --encoder_type transformer --contrastive_method simclr --num_runs 3 --batch_size 16

"""

# ## 1. Imports and Setup
# -----------------------
# Standard library, third-party, and local module imports.

import argparse
import copy
import json
import logging
import math
import os
from dataclasses import dataclass, asdict
from typing import List, Optional, Tuple, Dict, Type

import matplotlib.pyplot as plt
import numpy as np
import torch
import torch.nn as nn
import torch.nn.functional as F
import torch.optim as optim
from torch.utils.data import DataLoader
from sklearn.metrics import balanced_accuracy_score
from sklearn.model_selection import StratifiedGroupKFold

from models import (
    Transformer,
    Ensemble,
    CNN,
    RCNN,
    LSTM,
    Mamba,
    KAN,
    VAE,
    MOE,
    Dense,
    ODE,
    RWKV,
    TCN,
    WaveNet,
    Hybrid,
    # Longformer,
    Performer,
    SimCLRModel,
    SimCLRLoss,
    MoCoModel,
    MoCoLoss,
    BYOLModel,
    BYOLLoss,
    SimSiamModel,
    SimSiamLoss,
    BarlowTwinsModel,
    BarlowTwinsLoss,
)
from deep_learning.util import AugmentationConfig, DataAugmenter
from .util import DataConfig, DataPreprocessor, SiameseDataset, BalancedBatchSampler

# ## 2. Configuration
# --------------------
# Centralized configuration for the SimCLR model and training process.


@dataclass
class ContrastiveConfig:
    """Configuration for contrastive model training."""

    temperature: float = 0.55
    projection_dim: int = 256
    embedding_dim: int = 256
    learning_rate: float = 3.5e-5
    weight_decay: float = 1e-6
    batch_size: int = 16
    num_epochs: int = 1000
    input_dim: int = 2080
    num_heads: int = 8
    hidden_dim: int = 256
    num_layers: int = 6
    num_inner_functions: int = 10  # Added
    dropout: float = 0.18
    num_runs: int = 30
    patience: int = 100
    encoder_type: str = "transformer"
    contrastive_method: str = "simclr"  # New: specifies the contrastive learning method

    # MoCo specific
    moco_dim: int = 256
    moco_k: int = 65536
    moco_m: float = 0.999
    moco_mlp: bool = False

    # BYOL specific
    byol_projection_dim: int = 256
    byol_hidden_dim: int = 4096
    byol_m: float = 0.996

    # SimSiam specific
    simsiam_projection_dim: int = 2048
    simsiam_hidden_dim: int = 512

    # Barlow Twins specific
    barlow_twins_projection_dim: int = 8192
    barlow_twins_lambda: float = 5e-3

    # Augmentation parameters
    noise_enabled: bool = False
    shift_enabled: bool = False
    scale_enabled: bool = False
    crop_enabled: bool = False
    flip_enabled: bool = False
    permutation_enabled: bool = False
    noise_level: float = 0.1
    crop_size: float = 0.8  # Added
    trial_number: Optional[int] = None # For unique model saving in Optuna trials


class VAEEncoderWrapper(nn.Module):
    def __init__(self, vae_model: nn.Module):
        super().__init__()
        self.vae_model = vae_model

    def forward(self, x: torch.Tensor) -> torch.Tensor:
        # VAE.forward returns recon_x, mu, logvar, class_probs
        # We need the latent representation 'z' for contrastive learning
        mu, logvar = self.vae_model.encode(x)
        z = self.vae_model.reparameterize(mu, logvar)
        return z


# ## 3. Core SimCLR Components
# -----------------------------
# These classes define the main components of the SimCLR framework:
# the projection head, the combined model, and the NT-Xent loss function.


# SimCLRModel, SimCLRLoss, and ProjectionHead moved to models/simclr.py


# ## 4. Encoder Factory
# ----------------------
# A factory function to create different encoder architectures.

ENCODER_REGISTRY: Dict[str, Type[nn.Module]] = {
    "transformer": Transformer,
    "ensemble": Ensemble,
    "cnn": CNN,
    "rcnn": RCNN,
    "lstm": LSTM,
    "mamba": Mamba,
    "kan": KAN,
    "vae": VAE,
    "moe": MOE,
    "dense": Dense,
    "ode": ODE,
    "rwkv": RWKV,
    "tcn": TCN,
    "wavenet": WaveNet,
    "hybrid": Hybrid,
    # "longformer": Longformer,
    "performer": Performer,
}

CONTRASTIVE_MODEL_REGISTRY: Dict[str, Tuple[Type[nn.Module], Type[nn.Module]]] = {
    "simclr": (SimCLRModel, SimCLRLoss),
    "moco": (MoCoModel, MoCoLoss),
    "byol": (BYOLModel, BYOLLoss),
    "simsiam": (SimSiamModel, SimSiamLoss),
    "barlow_twins": (BarlowTwinsModel, BarlowTwinsLoss),
}


def create_backbone_encoder(config: ContrastiveConfig) -> nn.Module:
    """Creates an encoder instance based on the type specified in the config."""
    encoder_class = ENCODER_REGISTRY.get(config.encoder_type)
    if not encoder_class:
        raise ValueError(f"Unsupported encoder type: {config.encoder_type}")

    args = {
        "dropout": config.dropout,
    }

    if config.encoder_type == "cnn":
        return encoder_class(
            input_dim=config.input_dim,
            output_dim=config.embedding_dim,
            dropout=config.dropout,
        )
    elif config.encoder_type == "mamba":
        args.update(
            {
                "input_dim": config.input_dim,  # Add input_dim
                "d_model": config.embedding_dim,  # Output dimension of the encoder
                "d_state": config.hidden_dim,
                "d_conv": 4,  # Default value for d_conv
                "expand": 2,  # Default value for expand
                "depth": config.num_layers,
            }
        )
    elif config.encoder_type == "kan":
        args.update(
            {
                "input_dim": config.input_dim,
                "output_dim": config.embedding_dim,
                "hidden_dim": config.hidden_dim,
                "num_layers": config.num_layers,
                "num_inner_functions": config.num_inner_functions,
                "dropout_rate": args.pop("dropout"),  # Rename dropout to dropout_rate
            }
        )
    elif config.encoder_type == "vae":
        args["input_size"] = config.input_dim  # Rename input_dim to input_size
        args["num_classes"] = config.embedding_dim  # Rename output_dim to num_classes
        args["latent_dim"] = config.hidden_dim  # Map hidden_dim to latent_dim
    elif config.encoder_type == "moe":
        args.update(
            {
                "hidden_dim": config.hidden_dim,
                "num_layers": config.num_layers,
                "num_heads": config.num_heads,
                "num_experts": 4,
                "k": 2,
            }
        )
    elif config.encoder_type in ["transformer", "lstm", "rwkv"]:
        args.update(
            {
                "input_dim": config.input_dim,
                "output_dim": config.embedding_dim,
                "hidden_dim": config.hidden_dim,
                "num_layers": config.num_layers,
            }
        )
        if config.encoder_type == "transformer":
            args["num_heads"] = config.num_heads
    elif config.encoder_type == "ensemble":
        args.update(
            {
                "input_dim": config.input_dim,
                "output_dim": config.embedding_dim,
                "hidden_dim": config.hidden_dim,
            }
        )
    elif config.encoder_type in ["hybrid", "longformer", "performer"]:
        args.update(
            {
                "input_dim": config.input_dim,
                "output_dim": config.embedding_dim,
                "hidden_dim": config.hidden_dim,
                "num_layers": config.num_layers,
                "num_heads": config.num_heads,
            }
        )
        if config.encoder_type == "longformer":
            args["attention_window"] = 32  # Default attention window for Longformer
            args["hidden_dim"] = 64
            args["num_layers"] = 1
            args["num_heads"] = 4
        elif config.encoder_type == "performer":
            args["num_random_features"] = 256  # Default for Performer
    else:  # For simple_models and others that take input_dim, output_dim, dropout
        args.update(
            {
                "input_dim": config.input_dim,
                "output_dim": config.embedding_dim,
            }
        )

    encoder = encoder_class(**args)

    if config.encoder_type == "vae":
        return VAEEncoderWrapper(encoder)
    return encoder


def create_contrastive_model(
    config: ContrastiveConfig,
) -> Tuple[nn.Module, nn.Module]:
    """Creates the full contrastive learning model and its loss function."""
    model_class, loss_class = CONTRASTIVE_MODEL_REGISTRY.get(config.contrastive_method)
    if not model_class:
        raise ValueError(f"Unsupported contrastive method: {config.contrastive_method}")

    backbone_encoder = create_backbone_encoder(config)

    if config.contrastive_method == "simclr":
        model = SimCLRModel(encoder=backbone_encoder, config=config)
        loss_fn = SimCLRLoss(temperature=config.temperature)
    elif config.contrastive_method == "moco":
        # MoCoModel expects dim, K, m, T, mlp
        model = MoCoModel(
            encoder=backbone_encoder,
            encoder_output_dim=config.embedding_dim,
            dim=config.moco_dim,
            K=config.moco_k,
            m=config.moco_m,
            T=config.temperature,
            mlp=config.moco_mlp,
        )
        loss_fn = MoCoLoss(T=config.temperature)
    elif config.contrastive_method == "byol":
        # BYOLModel expects projection_dim, hidden_dim, m
        model = BYOLModel(
            encoder=backbone_encoder,
            encoder_output_dim=config.embedding_dim,
            projection_dim=config.byol_projection_dim,
            hidden_dim=config.byol_hidden_dim,
            m=config.byol_m,
        )
        loss_fn = BYOLLoss()
    elif config.contrastive_method == "simsiam":
        # SimSiamModel expects projection_dim, hidden_dim
        model = SimSiamModel(
            encoder=backbone_encoder,
            encoder_output_dim=config.embedding_dim,
            projection_dim=config.simsiam_projection_dim,
            hidden_dim=config.simsiam_hidden_dim,
        )
        loss_fn = SimSiamLoss()
    elif config.contrastive_method == "barlow_twins":
        # BarlowTwinsModel expects projection_dim
        model = BarlowTwinsModel(
            encoder=backbone_encoder,
            encoder_output_dim=config.embedding_dim,
            projection_dim=config.barlow_twins_projection_dim,
        )
        loss_fn = BarlowTwinsLoss(lambda_param=config.barlow_twins_lambda)
    else:
        raise ValueError(f"Unhandled contrastive method: {config.contrastive_method}")

    return model, loss_fn


# ## 5. Training and Evaluation
# ------------------------------
# The SimCLRTrainer class encapsulates the training and evaluation logic.


class ContrastiveTrainer:
    """Manages the training and evaluation of the contrastive model."""

    def __init__(
        self,
        model: nn.Module,
        loss_fn: nn.Module,
        config: ContrastiveConfig,
        device: torch.device,
    ) -> None:
        """Initializes the ContrastiveTrainer."""
        self.model = model
        self.loss_fn = loss_fn
        self.config = config
        self.device = device
        self.optimizer = optim.AdamW(
            self.model.parameters(),
            lr=config.learning_rate,
            weight_decay=config.weight_decay,
        )
        self.scheduler = optim.lr_scheduler.OneCycleLR(
            self.optimizer,
            max_lr=config.learning_rate,
            epochs=config.num_epochs,
            steps_per_epoch=500,
            pct_start=0.1,
            anneal_strategy="cos",
            div_factor=25.0,
            final_div_factor=10000.0,
        )
        self.scaler = torch.amp.GradScaler(enabled=self.device.type == "cuda")
        self.best_threshold = 0.5

    def _run_epoch(
        self, data_loader: DataLoader, is_training: bool
    ) -> Tuple[float, float]:
        """Runs a single epoch of training or evaluation."""
        if len(data_loader) == 0:
            logging.warning("Data loader is empty, skipping epoch.")
            return 0.0, 0.0

        self.model.train(is_training)
        total_loss = 0.0
        all_h1, all_h2, all_labels = [], [], []

        # Create a DataAugmenter instance with the current config
        aug_config = AugmentationConfig(
            enabled=True,  # Always enabled for contrastive learning
            noise_enabled=self.config.noise_enabled,
            shift_enabled=self.config.shift_enabled,
            scale_enabled=self.config.scale_enabled,
            crop_enabled=self.config.crop_enabled,
            flip_enabled=self.config.flip_enabled,
            permutation_enabled=self.config.permutation_enabled,
            noise_level=self.config.noise_level,
            crop_size=self.config.crop_size,
        )
        data_augmenter = DataAugmenter(aug_config)

        context = torch.no_grad() if not is_training else torch.enable_grad()
        with context:
            for x1_raw, x2_raw, labels in data_loader:
                # Apply augmentations to x1_raw and x2_raw
                # DataAugmenter methods expect numpy arrays, so convert
                x1_np = x1_raw.cpu().numpy()
                x2_np = x2_raw.cpu().numpy()

                # Apply augmentations to create two views
                x1_aug = (
                    torch.from_numpy(
                        data_augmenter._apply_augmentations_to_batch(x1_np)
                    )
                    .float()
                    .to(self.device)
                )
                x2_aug = (
                    torch.from_numpy(
                        data_augmenter._apply_augmentations_to_batch(x2_np)
                    )
                    .float()
                    .to(self.device)
                )
                labels = labels.float().to(self.device)

                with torch.amp.autocast(self.device.type):
                    # Forward pass depends on the contrastive method
                    if self.config.contrastive_method == "simclr":
                        h1, h2 = self.model(x1_aug, x2_aug)
                        loss = self.loss_fn(h1, h2)
                    elif self.config.contrastive_method == "moco":
                        q, k, queue = self.model(x1, x2)
                        loss = self.loss_fn(q, k, queue)
                    elif self.config.contrastive_method == "byol":
                        p1, z2, p2, z1 = self.model(x1, x2)
                        loss = self.loss_fn(p1, z2, p2, z1)
                    elif self.config.contrastive_method == "simsiam":
                        p1, z2, p2, z1 = self.model(x1, x2)
                        loss = self.loss_fn(p1, z2, p2, z1)
                    elif self.config.contrastive_method == "barlow_twins":
                        z1, z2 = self.model(x1, x2)
                        loss = self.loss_fn(z1, z2)
                    else:
                        raise ValueError(
                            f"Unhandled contrastive method for forward pass: {self.config.contrastive_method}"
                        )

                if is_training:
                    self.optimizer.zero_grad()
                    self.scaler.scale(loss).backward()
                    self.scaler.unscale_(self.optimizer)
                    torch.nn.utils.clip_grad_norm_(
                        self.model.parameters(), max_norm=1.0
                    )
                    self.scaler.step(self.optimizer)
                    self.scaler.update()
                    self.scheduler.step()

                total_loss += loss.item()
                # Collect embeddings for accuracy calculation
                if self.config.contrastive_method == "simclr":
                    all_h1.append(h1.detach())
                    all_h2.append(h2.detach())
                elif self.config.contrastive_method == "moco":
                    all_h1.append(q.detach())
                    all_h2.append(k.detach())
                elif self.config.contrastive_method == "byol":
                    # For BYOL, use the projected outputs (z1, z2) from the target network
                    # The model's forward returns (p1, z2, p2, z1)
                    all_h1.append(z1.detach())
                    all_h2.append(z2.detach())
                elif self.config.contrastive_method == "simsiam":
                    # For SimSiam, use the projected outputs (z1, z2)
                    # The model's forward returns (p1, z2, p2, z1)
                    all_h1.append(z1.detach())
                    all_h2.append(z2.detach())
                elif self.config.contrastive_method == "barlow_twins":
                    # For Barlow Twins, use the normalized outputs (z1, z2)
                    all_h1.append(z1.detach())
                    all_h2.append(z2.detach())
                else:
                    logging.warning(
                        f"Unhandled contrastive method for embedding collection: {self.config.contrastive_method}"
                    )
                    # Fallback to encoder output if available, though not ideal for all methods
                    if hasattr(self.model, "encoder"):
                        all_h1.append(self.model.encoder(x1).detach())
                        all_h2.append(self.model.encoder(x2).detach())
                    else:
                        logging.warning(
                            "Could not collect embeddings for accuracy calculation."
                        )

                all_labels.append(labels.detach())

        avg_loss = total_loss / len(data_loader)

        # Only compute accuracy if embeddings were collected
        accuracy = 0.0
        if len(all_h1) > 0:
            all_h1 = torch.cat(all_h1)
            all_h2 = torch.cat(all_h2)
            all_labels = torch.cat(all_labels)

            if is_training:
                self.best_threshold = self._find_best_threshold(
                    all_h1, all_h2, all_labels
                )

            accuracy = self._compute_accuracy(
                all_h1, all_h2, all_labels, self.best_threshold
            )
        else:
            logging.warning("Could not collect embeddings for accuracy calculation.")

        return avg_loss, accuracy

    def train_epoch(self, train_loader: DataLoader) -> Tuple[float, float]:
        """Runs a single training epoch."""
        return self._run_epoch(train_loader, is_training=True)

    def evaluate_model(self, val_loader: DataLoader) -> Tuple[float, float]:
        """Evaluates the model on the validation set."""
        return self._run_epoch(val_loader, is_training=False)

    @staticmethod
    def _find_best_threshold(
        h1: torch.Tensor, h2: torch.Tensor, labels: torch.Tensor
    ) -> float:
        """Finds the best cosine similarity threshold for classification."""
        similarities = F.cosine_similarity(h1, h2).cpu().numpy()
        true_labels = torch.argmax(labels, dim=1).cpu().numpy()

        best_acc = 0
        best_thresh = 0
        for threshold in np.arange(0, 1, 0.01):
            preds = (similarities > threshold).astype(int)
            acc = balanced_accuracy_score(true_labels, preds)
            if acc > best_acc:
                best_acc = acc
                best_thresh = threshold
        return best_thresh

    @staticmethod
    def _compute_accuracy(
        h1: torch.Tensor, h2: torch.Tensor, labels: torch.Tensor, threshold: float
    ) -> float:
        """Computes balanced accuracy based on cosine similarity."""
        true_labels = torch.argmax(labels, dim=1).cpu().numpy()
        similarity = F.cosine_similarity(h1, h2).cpu().numpy()
        predictions = (similarity > threshold).astype(int)
        return balanced_accuracy_score(true_labels, predictions)


# ## 6. Visualization
# --------------------
# Functions for creating and saving visualizations.


def visualize_batch_thresholds(
    model: SimCLRModel,
    loader: DataLoader,
    device: torch.device,
    title_prefix: str,
    save_path: str,
    threshold: float,
) -> None:
    """Visualizes cosine similarities and decision thresholds for each batch."""
    model.eval()
    num_batches = len(loader)
    if num_batches == 0:
        return

    grid_size = math.ceil(math.sqrt(num_batches))
    fig, axes = plt.subplots(
        grid_size,
        grid_size,
        figsize=(max(8, 4 * grid_size), max(8, 4 * grid_size)),
        squeeze=False,
    )
    axes = axes.ravel()

    with torch.no_grad():
        for i, (x1, x2, labels) in enumerate(loader):
            if i >= len(axes):
                break
            h1, h2 = model(x1.float().to(device), x2.float().to(device))
            similarities = F.cosine_similarity(h1, h2).cpu().numpy()
            true_labels = torch.argmax(labels, dim=1).cpu().numpy()
            predictions = (similarities > threshold).astype(int)
            accuracy = balanced_accuracy_score(true_labels, predictions)

            ax = axes[i]
            for label_val in np.unique(true_labels):
                mask = true_labels == label_val
                ax.scatter(
                    np.random.normal(loc=label_val, scale=0.1, size=mask.sum()),
                    similarities[mask],
                    alpha=0.6,
                    label=f"Pair Type {label_val}",
                )
            ax.axhline(
                y=threshold,
                color="r",
                linestyle="--",
                label=f"Threshold: {threshold:.3f}",
            )
            ax.set_title(f"Batch {i+1}\nAcc: {accuracy:.3f}")
            ax.legend()

    fig.suptitle(f"{title_prefix} Cosine Similarities per Batch", fontsize=16)
    plt.tight_layout(rect=[0, 0.03, 1, 0.95])
    plt.savefig(save_path)
    plt.close(fig)


def plot_runs_metrics(
    all_runs_metrics: List[Dict], encoder_type: str, save_path: str
) -> None:
    """Creates box plots of metrics across multiple runs."""
    if not all_runs_metrics:
        return
    metric_keys = [k for k in all_runs_metrics[0].keys() if k != "epoch"]
    ncols = 2
    nrows = math.ceil(len(metric_keys) / ncols)
    fig, axes = plt.subplots(
        nrows, ncols, figsize=(6 * ncols, 5 * nrows), squeeze=False
    )
    axes = axes.flatten()

    for i, metric in enumerate(metric_keys):
        values = [run[metric] for run in all_runs_metrics]
        axes[i].boxplot(values, patch_artist=True)
        axes[i].set_title(f"{metric.replace('_', ' ').capitalize()} ({encoder_type})")
        jitter = np.random.normal(1, 0.04, size=len(values))
        axes[i].scatter(jitter, values, alpha=0.6)

    fig.suptitle(f"Metrics Distribution for {encoder_type}", fontsize=16)
    plt.tight_layout()
    plt.savefig(save_path)
    plt.close(fig)


# ## 7. Main Orchestration
# -------------------------
# The main function that orchestrates the entire training and evaluation process.


def run_single_training(
    config: ContrastiveConfig,
    run_id: int,
    device: torch.device,
    train_loader: DataLoader,
    val_loader: DataLoader,
    base_model: SimCLRModel,
    loss_fn: Optional[nn.Module] = None,
) -> Tuple[SimCLRModel, Dict, float]:
    """Executes a single training run for a given fold."""
    logging.info(f"Starting training for fold {run_id + 1}/{config.num_runs}")
    model = copy.deepcopy(base_model).to(device)
    trainer = ContrastiveTrainer(
        model=model, loss_fn=loss_fn, config=config, device=device
    )
    best_val_acc = 0.0
    best_metrics = {}
    patience_counter = 0
    best_threshold = 0.5

    # Initialize best_model_state_path to None
    best_model_state_path = None

    for epoch in range(config.num_epochs):
        train_loss, train_acc = trainer.train_epoch(train_loader)
        val_loss, val_acc = trainer.evaluate_model(val_loader)

        if val_acc > best_val_acc:
            best_val_acc = val_acc
            best_threshold = trainer.best_threshold
            best_metrics = {
                "train_loss": train_loss,
                "train_accuracy": train_acc,
                "val_loss": val_loss,
                "val_accuracy": val_acc,
                "epoch": epoch,
            }
            # Save the model state only if it's the best so far
            if config.trial_number is not None:
                best_model_state_path = f"model_{config.encoder_type}_run_{run_id}_trial_{config.trial_number}.pth"
            else:
                best_model_state_path = f"model_{config.encoder_type}_run_{run_id}.pth"
            torch.save(model.state_dict(), best_model_state_path)
            patience_counter = 0
        else:
            patience_counter += 1
            if patience_counter >= config.patience:
                logging.info(f"Early stopping at epoch {epoch+1}")
                break

        if (epoch + 1) % 10 == 0:
            logging.info(f"Fold {run_id+1}, Epoch {epoch+1}: Val Acc: {val_acc:.2f}%")

    # Load the best model state if it was saved, otherwise return the last state
    if best_model_state_path and os.path.exists(best_model_state_path):
        model.load_state_dict(torch.load(best_model_state_path))
        # Clean up the temporary model file
        os.remove(best_model_state_path)
    else:
        logging.warning(
            f"No best model saved for run {run_id}. Returning model from last epoch."
        )

    return model, best_metrics, best_threshold


def main(config: ContrastiveConfig) -> Dict:
    """
    Orchestrates the training, validation, and testing of contrastive learning models.

    This function implements a robust evaluation methodology by first splitting the data
    into a training/validation set and a held-out test set. It then performs
    k-fold cross-validation on the training/validation set to find the best model,
    which is finally evaluated on the test set for an unbiased performance estimate.
    """
    logging.basicConfig(
        level=logging.INFO, format="%(asctime)s - %(levelname)s - %(message)s"
    )
    device = torch.device(
        "cuda"
        if torch.cuda.is_available()
        else "mps" if torch.backends.mps.is_available() else "cpu"
    )
    logging.info(f"Using device: {device}")

    # Load and preprocess data
    data_config = DataConfig(
        batch_size=config.batch_size,
        data_path="/Users/woodj/Desktop/fishy-business/data/REIMS.xlsx",
    )
    preprocessor = DataPreprocessor()
    data = preprocessor.load_data(data_config)
    filtered_data = preprocessor.filter_data(data, data_config.dataset_name)
    features = filtered_data.drop("m/z", axis=1).to_numpy()
    labels = preprocessor.encode_labels(filtered_data, data_config.dataset_name)
    groups = preprocessor.extract_groups(filtered_data)

    # --- Split into (Train + Val) and Test sets ---
<<<<<<< HEAD
    sgkf_test_split = StratifiedGroupKFold(n_splits=2)  # 80/20 split
    train_val_indices, test_indices = next(sgkf_test_split.split(features, np.argmax(labels, axis=1), groups=groups))
=======
    sgkf_test_split = StratifiedGroupKFold(n_splits=3)  # 80/20 split
    train_val_indices, test_indices = next(
        sgkf_test_split.split(features, np.argmax(labels, axis=1), groups=groups)
    )
>>>>>>> 6de681c2

    X_train_val, X_test = features[train_val_indices], features[test_indices]
    y_train_val, y_test = labels[train_val_indices], labels[test_indices]
    groups_train_val = groups[train_val_indices]

    logging.info(
        f"Data split: {len(X_train_val)} train/val samples, {len(X_test)} test samples."
    )

    # --- Cross-validation on the (Train + Val) set ---
    k_folds = config.num_runs
    sgkf_cv = StratifiedGroupKFold(n_splits=k_folds)
    base_model, loss_fn = create_contrastive_model(config)

    os.makedirs("results", exist_ok=True)
    os.makedirs("figures", exist_ok=True)

    all_fold_metrics = []
    best_overall_model = None
    best_overall_val_acc = float("-inf")

    for fold, (train_index, val_index) in enumerate(
        sgkf_cv.split(
            X_train_val, np.argmax(y_train_val, axis=1), groups=groups_train_val
        )
    ):
        logging.info(f"--- Starting Fold {fold + 1}/{k_folds} ---")
        X_train, X_val = X_train_val[train_index], X_train_val[val_index]
        y_train, y_val = y_train_val[train_index], y_train_val[val_index]

        train_dataset = SiameseDataset(X_train, y_train)
        val_dataset = SiameseDataset(X_val, y_val)

        # ... (data loader setup as before)
        train_sampler = BalancedBatchSampler(
            train_dataset.pair_labels, config.batch_size
        )
        val_sampler = BalancedBatchSampler(val_dataset.pair_labels, config.batch_size)
        train_loader = DataLoader(train_dataset, batch_sampler=train_sampler)
        val_loader = DataLoader(val_dataset, batch_sampler=val_sampler)

        model, metrics, threshold = run_single_training(
            config, fold, device, train_loader, val_loader, base_model, loss_fn
        )

        if metrics:
            all_fold_metrics.append(metrics)
            if metrics["val_accuracy"] > best_overall_val_acc:
                best_overall_val_acc = metrics["val_accuracy"]
                best_overall_model = copy.deepcopy(model)
                torch.save(
                    best_overall_model.state_dict(),
                    f"best_model_{config.contrastive_method}_{config.encoder_type}_overall.pth",
                )

    # --- Final Evaluation on the Test Set ---
    test_loss, test_accuracy = 0.0, 0.0
    if best_overall_model:
        test_dataset = SiameseDataset(X_test, y_test)
        if len(test_dataset) > 0:
            test_sampler = BalancedBatchSampler(
                test_dataset.pair_labels, config.batch_size
            )
            if len(test_sampler) > 0:
                test_loader = DataLoader(test_dataset, batch_sampler=test_sampler)
                trainer = ContrastiveTrainer(
                    best_overall_model, loss_fn, config, device
                )
                test_loss, test_accuracy = trainer.evaluate_model(test_loader)
                logging.info(
                    f"Final Test Set Evaluation - Loss: {test_loss:.4f}, Accuracy: {test_accuracy:.4f}"
                )

    # --- Save results ---
    if all_fold_metrics:
        stats = {
            key: {
                "mean": np.mean([m[key] for m in all_fold_metrics]),
                "std": np.std([m[key] for m in all_fold_metrics]),
            }
            for key in all_fold_metrics[0]
        }
        stats["test_loss"] = test_loss
        stats["test_accuracy"] = test_accuracy

        logging.info(f"Cross-validation statistics for {config.encoder_type}: {stats}")
        with open(
            f"results/stats_{config.contrastive_method}_{config.encoder_type}.json", "w"
        ) as f:
            json.dump(
                {"config": asdict(config), "stats": stats, "folds": all_fold_metrics},
                f,
                indent=4,
            )
        return stats
    else:
        logging.warning("No folds completed successfully to aggregate metrics.")
        return {}


if __name__ == "__main__":
    """Entry point for the script."""
    parser = argparse.ArgumentParser(description="Train SimCLR models.")
    parser.add_argument(
        "--encoder_type",
        type=str,
        default="transformer",
        choices=ENCODER_REGISTRY.keys(),
    )
    parser.add_argument(
        "--num_runs",
        type=int,
        default=3,
        help="Number of folds for cross-validation (k).",
    )
    parser.add_argument("--batch_size", type=int, default=16)
    parser.add_argument("--learning_rate", type=float, default=3.5e-5)
    parser.add_argument(
        "--contrastive_method",
        type=str,
        default="simclr",
        choices=CONTRASTIVE_MODEL_REGISTRY.keys(),
        help="Contrastive learning method to use (e.g., simclr, moco, byol)",
    )
    # Add other config arguments as needed
    args = parser.parse_args()

    config = ContrastiveConfig(
        encoder_type=args.encoder_type,
        num_runs=args.num_runs,
        batch_size=args.batch_size,
        learning_rate=args.learning_rate,
        contrastive_method=args.contrastive_method,
    )
    main(config)<|MERGE_RESOLUTION|>--- conflicted
+++ resolved
@@ -751,15 +751,8 @@
     groups = preprocessor.extract_groups(filtered_data)
 
     # --- Split into (Train + Val) and Test sets ---
-<<<<<<< HEAD
-    sgkf_test_split = StratifiedGroupKFold(n_splits=2)  # 80/20 split
+    sgkf_test_split = StratifiedGroupKFold(n_splits=data_config.num_runs)  # 80/20 split
     train_val_indices, test_indices = next(sgkf_test_split.split(features, np.argmax(labels, axis=1), groups=groups))
-=======
-    sgkf_test_split = StratifiedGroupKFold(n_splits=3)  # 80/20 split
-    train_val_indices, test_indices = next(
-        sgkf_test_split.split(features, np.argmax(labels, axis=1), groups=groups)
-    )
->>>>>>> 6de681c2
 
     X_train_val, X_test = features[train_val_indices], features[test_indices]
     y_train_val, y_test = labels[train_val_indices], labels[test_indices]
