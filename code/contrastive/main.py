--- conflicted
+++ resolved
@@ -761,23 +761,12 @@
     features = filtered_data.drop("m/z", axis=1).to_numpy()
     labels = preprocessor.encode_labels(filtered_data, data_config.dataset_name)
 
-<<<<<<< HEAD
     # --- Create full Siamese Dataset before splitting ---
     full_dataset = SiameseDataset(features, labels)
     
     # --- Stratified Split of Pairs ---
     pair_indices = np.arange(len(full_dataset))
     pair_labels_for_stratify = np.argmax(full_dataset.pair_labels, axis=1)
-=======
-    # --- Split into (Train + Val) and Test sets ---
-    sgkf_test_split = StratifiedGroupKFold(n_splits=3)  # 67/33 split
-    train_val_indices, test_indices = next(
-        sgkf_test_split.split(features, np.argmax(labels, axis=1), groups=groups)
-    )
-    X_train_val, X_test = features[train_val_indices], features[test_indices]
-    y_train_val, y_test = labels[train_val_indices], labels[test_indices]
-    groups_train_val = groups[train_val_indices]
->>>>>>> 30b6f4e4
 
     # Split into train+val (80%) and test (20%)
     train_val_indices, test_indices = train_test_split(
