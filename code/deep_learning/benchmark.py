--- conflicted
+++ resolved
@@ -97,12 +97,8 @@
     else:
         raise ValueError(f"Unknown model: {model_name}")
 
-<<<<<<< HEAD
-def benchmark(model_name, warmup_epochs=2) -> pd.DataFrame:
-=======
 
 def benchmark(model_name) -> pd.DataFrame:
->>>>>>> 7623daca
     """
     Benchmarks a model on the four classification tasks.
 
@@ -142,11 +138,6 @@
         model = get_model_instance(model_name, n_features, n_classes, device).to(device)
         
         start_time = time.time()
-<<<<<<< HEAD
-        train_model(model, train_loader, 
-                    torch.nn.CrossEntropyLoss(), torch.optim.Adam(model.parameters()),
-                    num_epochs=1, n_splits=1, n_runs=1)
-=======
         train_loader = torch.utils.data.DataLoader(
             torch.utils.data.TensorDataset(
                 torch.from_numpy(X).float(), torch.from_numpy(y).long()
@@ -162,7 +153,6 @@
             n_splits=1,
             n_runs=1,
         )
->>>>>>> 7623daca
         training_time = time.time() - start_time
 
         # --- Inference Time Measurement ---
@@ -190,19 +180,11 @@
 
     return pd.DataFrame(results)
 
-<<<<<<< HEAD
-if __name__ == '__main__':
-    """ Main entry point for benchmarking models."""
-    parser = argparse.ArgumentParser(description='Benchmark models.')
-    parser.add_argument('models', type=str, nargs='+', help='The models to benchmark.')
-    parser.add_argument('--warmup_epochs', type=int, default=2, help='Number of warm-up epochs before timing.')
-=======
 
 if __name__ == "__main__":
     """Main entry point for benchmarking models."""
     parser = argparse.ArgumentParser(description="Benchmark models.")
     parser.add_argument("models", type=str, nargs="+", help="The models to benchmark.")
->>>>>>> 7623daca
     args = parser.parse_args()
 
     all_results = []
