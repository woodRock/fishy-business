<<<<<<< HEAD
2025-08-13 18:46:45,965 - INFO - Loading data from: /Users/woodj/Desktop/fishy-business/data/REIMS.xlsx
2025-08-13 18:46:53,167 - INFO - Loaded data with shape: (306, 2081)
2025-08-13 18:46:53,170 - INFO - Filtered data shape: (72, 2081)
=======
2025-08-13 18:45:47,834 - INFO - Loading data from: /vol/ecrg-solar/woodj4/fishy-business/data/REIMS.xlsx
2025-08-13 18:45:58,136 - INFO - Loaded data with shape: (306, 2081)
2025-08-13 18:45:58,141 - INFO - Filtered data shape: (72, 2081)
>>>>>>> 3b1a94b9
<|MERGE_RESOLUTION|>--- conflicted
+++ resolved
@@ -1,9 +1,6 @@
-<<<<<<< HEAD
 2025-08-13 18:46:45,965 - INFO - Loading data from: /Users/woodj/Desktop/fishy-business/data/REIMS.xlsx
 2025-08-13 18:46:53,167 - INFO - Loaded data with shape: (306, 2081)
 2025-08-13 18:46:53,170 - INFO - Filtered data shape: (72, 2081)
-=======
 2025-08-13 18:45:47,834 - INFO - Loading data from: /vol/ecrg-solar/woodj4/fishy-business/data/REIMS.xlsx
 2025-08-13 18:45:58,136 - INFO - Loaded data with shape: (306, 2081)
-2025-08-13 18:45:58,141 - INFO - Filtered data shape: (72, 2081)
->>>>>>> 3b1a94b9
+2025-08-13 18:45:58,141 - INFO - Filtered data shape: (72, 2081)